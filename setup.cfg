[metadata]
<<<<<<< HEAD
name = before_commit
version = 2.18.1
description = A fork of the popular framework for managing and maintaining multi-language pre-commit hooks.
=======
name = pre_commit
version = 2.19.0
description = A framework for managing and maintaining multi-language pre-commit hooks.
>>>>>>> cc9d9506
long_description = file: README.md
long_description_content_type = text/markdown
url = https://github.com/before-commit/before-commit
author = Anthony Sottile, Luís Ferreira
author_email = asottile@umich.edu, contact@lsferreira.net
maintainer = Luís Ferreira
maintainer_email = contact@lsferreira.net
license = MIT
license_file = LICENSE
classifiers =
    License :: OSI Approved :: MIT License
    Programming Language :: Python :: 3
    Programming Language :: Python :: 3 :: Only
    Programming Language :: Python :: 3.7
    Programming Language :: Python :: 3.8
    Programming Language :: Python :: 3.9
    Programming Language :: Python :: 3.10
    Programming Language :: Python :: Implementation :: CPython
    Programming Language :: Python :: Implementation :: PyPy

[options]
packages = find:
install_requires =
    cfgv>=2.0.0
    identify>=1.0.0
    nodeenv>=0.11.1
    pyyaml>=5.1
    toml
    virtualenv>=20.0.8
    importlib-metadata;python_version<"3.8"
python_requires = >=3.7

[options.packages.find]
exclude =
    tests*
    testing*

[options.entry_points]
console_scripts =
    before-commit = before_commit.main:main
    pre-commit = before_commit.main:main
    before-commit-validate-config = before_commit.clientlib:validate_config_main
    pre-commit-validate-config = before_commit.clientlib:validate_config_main
    before-commit-validate-manifest = before_commit.clientlib:validate_manifest_main
    pre-commit-validate-manifest = before_commit.clientlib:validate_manifest_main

[options.package_data]
before_commit.resources =
    *.tar.gz
    empty_template_*
    hook-tmpl

[bdist_wheel]
universal = True

[coverage:run]
plugins = covdefaults
omit = before_commit/resources/*

[mypy]
check_untyped_defs = true
disallow_any_generics = true
disallow_incomplete_defs = true
disallow_untyped_defs = true
no_implicit_optional = true
warn_redundant_casts = true
warn_unused_ignores = true

[mypy-testing.*]
disallow_untyped_defs = false

[mypy-tests.*]
disallow_untyped_defs = false<|MERGE_RESOLUTION|>--- conflicted
+++ resolved
@@ -1,13 +1,7 @@
 [metadata]
-<<<<<<< HEAD
 name = before_commit
-version = 2.18.1
+version = 2.19.0
 description = A fork of the popular framework for managing and maintaining multi-language pre-commit hooks.
-=======
-name = pre_commit
-version = 2.19.0
-description = A framework for managing and maintaining multi-language pre-commit hooks.
->>>>>>> cc9d9506
 long_description = file: README.md
 long_description_content_type = text/markdown
 url = https://github.com/before-commit/before-commit
