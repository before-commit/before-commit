--- conflicted
+++ resolved
@@ -1,13 +1,7 @@
 [metadata]
-<<<<<<< HEAD
 name = before_commit
-version = 2.17.0
+version = 2.18.0
 description = A fork of the popular framework for managing and maintaining multi-language pre-commit hooks.
-=======
-name = pre_commit
-version = 2.18.0
-description = A framework for managing and maintaining multi-language pre-commit hooks.
->>>>>>> c5a39ae7
 long_description = file: README.md
 long_description_content_type = text/markdown
 url = https://github.com/before-commit/before-commit
